"""Performance indicators for multi-objective RL algorithms.

We mostly rely on pymoo for the computation of axiomatic indicators (HV and IGD), but some are customly made.
"""
from copy import deepcopy
from typing import Callable, List

import numpy as np
import numpy.typing as npt
from pymoo.indicators.hv import HV
from pymoo.indicators.igd import IGD


def hypervolume(ref_point: np.ndarray, points: List[npt.ArrayLike]) -> float:
    """Computes the hypervolume metric for a set of points (value vectors) and a reference point (from Pymoo).

    Args:
        ref_point (np.ndarray): Reference point
        points (List[np.ndarray]): List of value vectors

    Returns:
        float: Hypervolume metric
    """
    return HV(ref_point=ref_point * -1)(np.array(points) * -1)


def igd(known_front: List[np.ndarray], current_estimate: List[np.ndarray]) -> float:
    """Inverted generational distance metric. Requires to know the optimal front.

    Args:
        known_front: known pareto front for the problem
        current_estimate: current pareto front

    Return:
        a float stating the average distance between a point in current_estimate and its nearest point in known_front
    """
    ind = IGD(np.array(known_front))
    return ind(np.array(current_estimate))


def sparsity(front: List[np.ndarray]) -> float:
    """Sparsity metric from PGMORL.

    Basically, the sparsity is the average distance between each point in the front.

    Args:
        front: current pareto front to compute the sparsity on

    Returns:
        float: sparsity metric
    """
    if len(front) < 2:
        return 0.0

    sparsity_value = 0.0
    m = len(front[0])
    front = np.array(front)
    for dim in range(m):
        objs_i = np.sort(deepcopy(front.T[dim]))
        for i in range(1, len(objs_i)):
            sparsity_value += np.square(objs_i[i] - objs_i[i - 1])
    sparsity_value /= len(front) - 1

    return sparsity_value


<<<<<<< HEAD
def igd(known_front: List[np.ndarray], current_estimate: List[np.ndarray]) -> float:
    """Inverted generational distance metric. Requires to know the front.

    Args:
        known_front: known pareto front for the problem
        current_estimate: current pareto front

    Return:
        a float stating the average distance between a point in current_estimate and its nearest point in known_front
    """
    ind = IGD(np.array(known_front))
    return ind(np.array(current_estimate))


def expected_utility(front: List[np.ndarray], weights_set: np.ndarray, utility: Callable = np.dot) -> float:
=======
def expected_utility(front: List[np.ndarray], weights_set: List[np.ndarray], utility: Callable = np.dot) -> float:
>>>>>>> ada23708
    """Expected Utility Metric.

    Expected utility of the policies on the PF for various weights.
    Similar to R-Metrics in MOO. But only needs one PF approximation.
    Paper: L. M. Zintgraf, T. V. Kanters, D. M. Roijers, F. A. Oliehoek, and P. Beau, “Quality Assessment of MORL Algorithms: A Utility-Based Approach,” 2015.

    Args:
        front: current pareto front to compute the eum on
        weights_set: weights to use for the utility computation
        utility: utility function to use (default: dot product)

    Returns:
        float: eum metric
    """
    maxs = []
    for weights in weights_set:
        scalarized_front = np.array([utility(weights, point) for point in front])
        maxs.append(np.max(scalarized_front))

    return np.mean(np.array(maxs), axis=0)


def maximum_utility_loss(
    front: List[np.ndarray], reference_set: List[np.ndarray], weights_set: np.ndarray, utility: Callable = np.dot
) -> float:
    """Maximum Utility Loss Metric.

    Maximum utility loss of the policies on the PF for various weights.
    Paper: L. M. Zintgraf, T. V. Kanters, D. M. Roijers, F. A. Oliehoek, and P. Beau, “Quality Assessment of MORL Algorithms: A Utility-Based Approach,” 2015.

    Args:
        front: current pareto front to compute the mul on
        reference_set: reference set (e.g. true Pareto front) to compute the mul on
        weights_set: weights to use for the utility computation
        utility: utility function to use (default: dot product)

    Returns:
        float: mul metric
    """
    max_scalarized_values_ref = [np.max([utility(weight, point) for point in reference_set]) for weight in weights_set]
    max_scalarized_values = [np.max([utility(weight, point) for point in front]) for weight in weights_set]
    utility_losses = [max_scalarized_values_ref[i] - max_scalarized_values[i] for i in range(len(max_scalarized_values))]
    return np.max(utility_losses)<|MERGE_RESOLUTION|>--- conflicted
+++ resolved
@@ -64,25 +64,7 @@
     return sparsity_value
 
 
-<<<<<<< HEAD
-def igd(known_front: List[np.ndarray], current_estimate: List[np.ndarray]) -> float:
-    """Inverted generational distance metric. Requires to know the front.
-
-    Args:
-        known_front: known pareto front for the problem
-        current_estimate: current pareto front
-
-    Return:
-        a float stating the average distance between a point in current_estimate and its nearest point in known_front
-    """
-    ind = IGD(np.array(known_front))
-    return ind(np.array(current_estimate))
-
-
-def expected_utility(front: List[np.ndarray], weights_set: np.ndarray, utility: Callable = np.dot) -> float:
-=======
 def expected_utility(front: List[np.ndarray], weights_set: List[np.ndarray], utility: Callable = np.dot) -> float:
->>>>>>> ada23708
     """Expected Utility Metric.
 
     Expected utility of the policies on the PF for various weights.
