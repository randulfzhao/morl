"""MORL algorithm base classes."""
from abc import ABC, abstractmethod
from typing import Optional, Union

import gymnasium as gym
import numpy as np
import torch as th
<<<<<<< HEAD
import torch.nn
from gym import spaces
from mo_gym import eval_mo, eval_mo_reward_conditioned
=======
from gymnasium import spaces
from mo_gymnasium import eval_mo, eval_mo_reward_conditioned
>>>>>>> fa427241
from torch.utils.tensorboard import SummaryWriter


class MOPolicy(ABC):
    """An MORL policy.

    It has an underlying learning structure which can be:
    - used to get a greedy action via eval()
    - updated using some experiences via update()

    Note that the learning structure can embed multiple policies (for example using a Conditioned Network).
    In this case, eval() requires a weight vector as input.
    """

    def __init__(self, id: Optional[int] = None, device: Union[th.device, str] = "auto") -> None:
        """Initializes the policy.

        Args:
            id: The id of the policy
            device: The device to use for the tensors
        """
        self.id = id
        self.device = th.device("cuda" if th.cuda.is_available() else "cpu") if device == "auto" else device
        self.global_step = 0

    @abstractmethod
    def eval(self, obs: np.ndarray, w: Optional[np.ndarray]) -> Union[int, np.ndarray]:
        """Gives the best action for the given observation.

        Args:
            obs (np.array): Observation
            w (optional np.array): weight for scalarization

        Returns:
            np.array or int: Action
        """

    def __report(
        self,
        scalarized_return,
        scalarized_discounted_return,
        vec_return,
        discounted_vec_return,
        writer: SummaryWriter,
    ):
        """Writes the data to wandb summary."""
        if self.id is None:
            idstr = ""
        else:
            idstr = f"_{self.id}"

        writer.add_scalar(f"eval{idstr}/scalarized_return", scalarized_return, self.global_step)
        writer.add_scalar(
            f"eval{idstr}/scalarized_discounted_return",
            scalarized_discounted_return,
            self.global_step,
        )
        for i in range(vec_return.shape[0]):
            writer.add_scalar(f"eval{idstr}/vec_{i}", vec_return[i], self.global_step)
            writer.add_scalar(
                f"eval{idstr}/discounted_vec_{i}",
                discounted_vec_return[i],
                self.global_step,
            )

    def policy_eval(
        self,
        eval_env,
        scalarization=np.dot,
        weights: Optional[np.ndarray] = None,
        writer: Optional[SummaryWriter] = None,
    ):
        """Runs a policy evaluation (typically on one episode) on eval_env and logs some metrics using writer.

        Args:
            eval_env: evaluation environment
            scalarization: scalarization function
            weights: weights to use in the evaluation
            writer: wandb writer

        Returns:
             a tuple containing the evaluations
        """
        (
            scalarized_reward,
            scalarized_discounted_reward,
            vec_reward,
            discounted_vec_reward,
        ) = eval_mo(self, eval_env, scalarization=scalarization, w=weights)

        if writer is not None:
            self.__report(
                scalarized_reward,
                scalarized_discounted_reward,
                vec_reward,
                discounted_vec_reward,
                writer,
            )

        return scalarized_reward, scalarized_discounted_reward, vec_reward, discounted_vec_reward

    def policy_eval_esr(
        self,
        eval_env,
        scalarization,
        weights: Optional[np.ndarray] = None,
        writer: Optional[SummaryWriter] = None,
    ):
        """Runs a policy evaluation (typically on one episode) on eval_env and logs some metrics using writer.

        Args:
            eval_env: evaluation environment
            scalarization: scalarization function
            weights: weights to use in the evaluation
            writer: wandb writer

        Returns:
             a tuple containing the evaluations
        """
        (
            scalarized_reward,
            scalarized_discounted_reward,
            vec_reward,
            discounted_vec_reward,
        ) = eval_mo_reward_conditioned(self, eval_env, scalarization, weights)

        if writer is not None:
            self.__report(
                scalarized_reward,
                scalarized_discounted_reward,
                vec_reward,
                discounted_vec_reward,
                writer,
            )

        return scalarized_reward, scalarized_discounted_reward, vec_reward, discounted_vec_reward

    def get_policy_net(self) -> torch.nn.Module:
        """Returns the weights of the policy net."""
        pass

    def get_buffer(self):
        """Returns a pointer to the replay buffer."""
        pass

    def set_buffer(self, buffer):
        """Sets the buffer to the passed buffer.

        Args:
            buffer: new buffer (potentially shared)
        """
        pass

    def set_weights(self, weights: np.ndarray):
        """Sets new weights.

        Args:
            weights: the new weights to use in scalarization.
        """
        pass

    @abstractmethod
    def update(self) -> None:
        """Update algorithm's parameters (e.g. using experiences from the buffer)."""


class MOAgent(ABC):
    """An MORL Agent, can contain one or multiple MOPolicies. Contains helpers to extract features from the environment, setup logging etc."""

    def __init__(self, env: Optional[gym.Env], device: Union[th.device, str] = "auto") -> None:
        """Initializes the agent.

        Args:
            env: (gym.Env): The environment
            device: (str): The device to use for training. Can be "auto", "cpu" or "cuda".
        """
        self.extract_env_info(env)
        self.device = th.device("cuda" if th.cuda.is_available() else "cpu") if device == "auto" else device

        self.global_step = 0
        self.num_episodes = 0

    def extract_env_info(self, env: Optional[gym.Env]) -> None:
        """Extracts all the features of the environment: observation space, action space, ...

        Args:
            env (gym.Env): The environment
        """
        # Sometimes, the environment is not instantiated at the moment the MORL algorithms is being instantiated.
        # So env can be None. It is the responsibility of the implemented MORLAlgorithm to call this method in those cases
        if env is not None:
            self.env = env
            # Vectorized envs
            if isinstance(self.env, gym.vector.VectorEnv):
                self.observation_space = self.env.single_observation_space
                self.action_space = self.env.single_action_space
            else:
                self.observation_space = self.env.observation_space
                self.action_space = self.env.action_space

            if isinstance(self.observation_space, spaces.Discrete):
                self.observation_shape = (1,)
                self.observation_dim = self.observation_space.n
            else:
                self.observation_shape = self.observation_space.shape
                self.observation_dim = self.observation_space.shape[0]

            if isinstance(self.action_space, (spaces.Discrete, spaces.MultiBinary)):
                self.action_shape = (1,)
                self.action_dim = self.action_space.n
            else:
                self.action_shape = self.action_space.shape
                self.action_dim = self.action_space.shape[0]
            self.reward_dim = self.env.reward_space.shape[0]

    @abstractmethod
    def get_config(self) -> dict:
        """Generates dictionary of the algorithm parameters configuration.

        Returns:
            dict: Config
        """

    def setup_wandb(self, project_name: str, experiment_name: str) -> None:
        """Initializes the wandb writer.

        Args:
            project_name: name of the wandb project. Usually MORL-Baselines.
            experiment_name: name of the wandb experiment. Usually the algorithm name.

        Returns:
            None
        """
        self.experiment_name = experiment_name
        import wandb

        wandb.init(
            project=project_name,
            sync_tensorboard=True,
            config=self.get_config(),
            name=self.experiment_name,
            monitor_gym=False,
            save_code=True,
        )
        self.writer = SummaryWriter(f"/tmp/{self.experiment_name}")
        # The default "step" of wandb is not the actual time step (gloabl_step) of the MDP
        wandb.define_metric("*", step_metric="global_step")

    def close_wandb(self) -> None:
        """Closes the wandb writer and finishes the run."""
        import wandb

        self.writer.close()
        wandb.finish()<|MERGE_RESOLUTION|>--- conflicted
+++ resolved
@@ -5,14 +5,9 @@
 import gymnasium as gym
 import numpy as np
 import torch as th
-<<<<<<< HEAD
 import torch.nn
-from gym import spaces
-from mo_gym import eval_mo, eval_mo_reward_conditioned
-=======
 from gymnasium import spaces
 from mo_gymnasium import eval_mo, eval_mo_reward_conditioned
->>>>>>> fa427241
 from torch.utils.tensorboard import SummaryWriter
 
 
@@ -205,27 +200,20 @@
         # So env can be None. It is the responsibility of the implemented MORLAlgorithm to call this method in those cases
         if env is not None:
             self.env = env
-            # Vectorized envs
-            if isinstance(self.env, gym.vector.VectorEnv):
-                self.observation_space = self.env.single_observation_space
-                self.action_space = self.env.single_action_space
+            if isinstance(self.env.observation_space, spaces.Discrete):
+                self.observation_shape = (1,)
+                self.observation_dim = self.env.observation_space.n
             else:
-                self.observation_space = self.env.observation_space
-                self.action_space = self.env.action_space
-
-            if isinstance(self.observation_space, spaces.Discrete):
-                self.observation_shape = (1,)
-                self.observation_dim = self.observation_space.n
+                self.observation_shape = self.env.observation_space.shape
+                self.observation_dim = self.env.observation_space.shape[0]
+
+            self.action_space = env.action_space
+            if isinstance(self.env.action_space, (spaces.Discrete, spaces.MultiBinary)):
+                self.action_shape = (1,)
+                self.action_dim = self.env.action_space.n
             else:
-                self.observation_shape = self.observation_space.shape
-                self.observation_dim = self.observation_space.shape[0]
-
-            if isinstance(self.action_space, (spaces.Discrete, spaces.MultiBinary)):
-                self.action_shape = (1,)
-                self.action_dim = self.action_space.n
-            else:
-                self.action_shape = self.action_space.shape
-                self.action_dim = self.action_space.shape[0]
+                self.action_shape = self.env.action_space.shape
+                self.action_dim = self.env.action_space.shape[0]
             self.reward_dim = self.env.reward_space.shape[0]
 
     @abstractmethod
