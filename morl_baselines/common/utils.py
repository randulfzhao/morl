"""General utils for the MORL baselines."""
<<<<<<< HEAD
import math
from typing import Callable, Iterable, List, Optional
=======
from typing import Iterable, List, Optional
>>>>>>> fa427241

import numpy as np
import torch as th
from pymoo.util.ref_dirs import get_reference_directions
from torch import nn
from torch.utils.tensorboard import SummaryWriter


@th.no_grad()
def layer_init(layer, method="orthogonal", weight_gain: float = 1, bias_const: float = 0) -> None:
    """Initialize a layer with the given method.

    Args:
        layer: The layer to initialize.
        method: The initialization method to use.
        weight_gain: The gain for the weights.
        bias_const: The constant for the bias.
    """
    if isinstance(layer, (nn.Linear, nn.Conv2d)):
        if method == "xavier":
            th.nn.init.xavier_uniform_(layer.weight, gain=weight_gain)
        elif method == "orthogonal":
            th.nn.init.orthogonal_(layer.weight, gain=weight_gain)
        th.nn.init.constant_(layer.bias, bias_const)


@th.no_grad()
def polyak_update(
    params: Iterable[th.nn.Parameter],
    target_params: Iterable[th.nn.Parameter],
    tau: float,
) -> None:
    """Polyak averaging for target network parameters.

    Args:
        params: The parameters to update.
        target_params: The target parameters.
        tau: The polyak averaging coefficient (usually small).

    """
    for param, target_param in zip(params, target_params):
        if tau == 1:
            target_param.data.copy_(param.data)
        else:
            target_param.data.mul_(1.0 - tau)
            th.add(target_param.data, param.data, alpha=tau, out=target_param.data)


def get_grad_norm(params: Iterable[th.nn.Parameter]) -> th.Tensor:
    """This is how the grad norm is computed inside torch.nn.clip_grad_norm_().

    Args:
        params: The parameters to compute the grad norm for.

    Returns:
        The grad norm.
    """
    parameters = [p for p in params if p.grad is not None]
    if len(parameters) == 0:
        return th.tensor(0.0)
    device = parameters[0].grad.device
    total_norm = th.norm(th.stack([th.norm(p.grad.detach(), 2.0).to(device) for p in parameters]), 2.0)
    return total_norm


def huber(x, min_priority=0.01):
    """Huber loss function.

    Args:
        x: The input tensor.
        min_priority: The minimum priority.

    Returns:
        The huber loss.
    """
    return th.where(x < min_priority, 0.5 * x.pow(2), min_priority * x).mean()


def linearly_decaying_value(initial_value, decay_period, step, warmup_steps, final_value):
    """Returns the current value for a linearly decaying parameter.

    This follows the Nature DQN schedule of a linearly decaying epsilon (Mnih et
    al., 2015). The schedule is as follows:
    Begin at 1. until warmup_steps steps have been taken; then
    Linearly decay epsilon from 1. to epsilon in decay_period steps; and then
    Use epsilon from there on.

    Args:
        decay_period: float, the period over which the value is decayed.
        step: int, the number of training steps completed so far.
        warmup_steps: int, the number of steps taken before the value is decayed.
        final value: float, the final value to which to decay the value parameter.

    Returns:
        A float, the current value computed according to the schedule.
    """
    steps_left = decay_period + warmup_steps - step
    bonus = (initial_value - final_value) * steps_left / decay_period
    value = final_value + bonus
    value = np.clip(value, min(initial_value, final_value), max(initial_value, final_value))
    return value


def extrema_weights(dim: int) -> List[np.ndarray]:
    """Generate weight vectors in the extrema of the weight simplex. That is, one element is 1 and the rest are 0.

    Args:
        dim: size of the weight vector
    """
    return list(np.eye(dim, dtype=np.float32))


def equally_spaced_weights(dim: int, n: int, seed: Optional[int] = None) -> List[np.ndarray]:
    """Generate weight vectors that are equally spaced in the weight simplex.

    It uses the Riesz s-Energy method from pymoo: https://pymoo.org/misc/reference_directions.html

    Args:
        dim: size of the weight vector
        n: number of weight vectors to generate
        seed: random seed
    """
    return list(get_reference_directions("energy", dim, n, seed=seed))


def random_weights(dim: int, seed: Optional[int] = None, n: int = 1, dist: str = "gaussian") -> np.ndarray:
    """Generate random normalized weight vectors from a Gaussian or Dirichlet distribution alpha=1.

    Args:
        dim: size of the weight vector
        seed: random seed
        n : number of weight vectors to generate
        dist: distribution to use, either 'gaussian' or 'dirichlet'
    """
    if seed is not None:
        rng = np.random.default_rng(seed)
    else:
        rng = np.random

    if dist == "gaussian":
        w = np.random.randn(n, dim)
        w = np.abs(w) / np.linalg.norm(w, ord=1, axis=1, keepdims=True)
    elif dist == "dirichlet":
        w = rng.dirichlet(np.ones(dim), n)
    else:
        raise ValueError(f"Unknown distribution {dist}")

    if n == 1:
        return w[0]
    return w


def nearest_neighbors(
    n,
    current_weight: np.ndarray,
    all_weights: List[np.ndarray],
    dist_metric: Callable[[np.ndarray, np.ndarray], float] = np.dot,
) -> List[int]:
    """Returns the n closest neighbors of current_weight in all_weights, according to similarity metric.

    Args:
        n: number of neighbors
        current_weight: weight vector where we want the nearest neighbors
        all_weights: all the possible weights, can contain current_weight as well
        dist_metric: distance metric
    Return:
        the ids of the nearest neighbors in all_weights
    """
    assert n < len(all_weights)
    current_weight_tuple = tuple(current_weight)
    nearest_neighbors_ids = []
    nearest_neighbors = []

    while len(nearest_neighbors_ids) < n:
        closest_neighb_id = -1
        closest_neighb = np.zeros_like(current_weight)
        closest_neigh_dist = math.inf

        for i, w in enumerate(all_weights):
            w_tuple = tuple(w)
            if w_tuple not in nearest_neighbors and current_weight_tuple != w_tuple:
                if closest_neigh_dist > dist_metric(current_weight, w):
                    closest_neighb = w
                    closest_neighb_id = i
                    closest_neigh_dist = dist_metric(current_weight, w)
        nearest_neighbors.append(tuple(closest_neighb))
        nearest_neighbors_ids.append(closest_neighb_id)

    return nearest_neighbors_ids


def log_episode_info(
    info: dict,
    scalarization,
    weights: Optional[np.ndarray],
    global_timestep: int,
    id: Optional[int] = None,
    writer: Optional[SummaryWriter] = None,
):
    """Logs information of the last episode from the info dict (automatically filled by the RecordStatisticsWrapper).

    Args:
        info: info dictionary containing the episode statistics
        scalarization: scalarization function
        weights: weights to be used in the scalarization
        global_timestep: global timestep
        id: agent's id
        writer: wandb writer
    """
    episode_ts = info["l"]
    episode_time = info["t"]
    episode_return = info["r"]
    disc_episode_return = info["dr"]
    if weights is None:
        scal_return = scalarization(episode_return)
        disc_scal_return = scalarization(disc_episode_return)
    else:
        scal_return = scalarization(weights, episode_return)
        disc_scal_return = scalarization(weights, disc_episode_return)

    print("Episode infos:")
    print(f"Steps: {episode_ts}, Time: {episode_time}")
    print(f"Total Reward: {episode_return}, Discounted: {disc_episode_return}")
    print(f"Scalarized Reward: {scal_return}, Discounted: {disc_scal_return}")

    if writer is not None:
        if id is not None:
            idstr = "_" + str(id)
        else:
            idstr = ""
        writer.add_scalar(f"charts{idstr}/timesteps_per_episode", episode_ts, global_timestep)
        writer.add_scalar(f"charts{idstr}/episode_time", episode_time, global_timestep)
        writer.add_scalar(f"metrics{idstr}/scalarized_episode_return", scal_return, global_timestep)
        writer.add_scalar(
            f"metrics{idstr}/discounted_scalarized_episode_return",
            disc_scal_return,
            global_timestep,
        )

        for i in range(episode_return.shape[0]):
            writer.add_scalar(
                f"metrics{idstr}/episode_return_obj_{i}",
                episode_return[i],
                global_timestep,
            )
            writer.add_scalar(
                f"metrics{idstr}/disc_episode_return_obj_{i}",
                disc_episode_return[i],
                global_timestep,
            )


def make_gif(env, agent, weight: np.ndarray, fullpath: str, fps: int = 50, length: int = 300):
    """Render an episode and save it as a gif."""
    assert "rgb_array" in env.metadata["render_modes"], "Environment does not have rgb_array rendering."

    frames = []
    state, info = env.reset()
    terminated, truncated = False, False
    while not (terminated or truncated) and len(frames) < length:
        frame = env.render()
        frames.append(frame)
        action = agent.eval(state, weight)
        state, reward, terminated, truncated, info = env.step(action)
    env.close()

    from moviepy.editor import ImageSequenceClip

    clip = ImageSequenceClip(list(frames), fps=fps)
    clip.write_gif(fullpath + ".gif", fps=fps)
    print("Saved gif at: " + fullpath + ".gif")<|MERGE_RESOLUTION|>--- conflicted
+++ resolved
@@ -1,10 +1,6 @@
 """General utils for the MORL baselines."""
-<<<<<<< HEAD
 import math
 from typing import Callable, Iterable, List, Optional
-=======
-from typing import Iterable, List, Optional
->>>>>>> fa427241
 
 import numpy as np
 import torch as th
@@ -158,7 +154,7 @@
 
 
 def nearest_neighbors(
-    n,
+    n: int,
     current_weight: np.ndarray,
     all_weights: List[np.ndarray],
     dist_metric: Callable[[np.ndarray, np.ndarray], float] = np.dot,
